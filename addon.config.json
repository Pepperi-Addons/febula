{
  "AddonUUID": "cebb251f-1c80-4d80-b62c-442e48e678e8",
<<<<<<< HEAD
  "AddonVersion": "0.0.42",
=======
  "AddonVersion": "0.0.41",
>>>>>>> 9f8f3366
  "DebugPort": 4500,
  "WebappBaseUrl": "https://app.sandbox.pepperi.com",
  "DefaultEditor": "main",
  "Endpoints": [
    "installation.ts",
    "api.ts",
    "tests.ts",
    "client_side_endpoints.ts"
  ],
  "Editors": [
    "main"
  ],
  "PublishConfig": {
    "ClientStack": "ng14",
    "Editors": [
      {
        "ParentPackageName": "Febula",
        "PackageName": "system_filters",
        "Description": "System Level Filtering"
      }
    ],
    "Dependencies": {},
    "CPISide": []
  }
}<|MERGE_RESOLUTION|>--- conflicted
+++ resolved
@@ -1,10 +1,6 @@
 {
   "AddonUUID": "cebb251f-1c80-4d80-b62c-442e48e678e8",
-<<<<<<< HEAD
   "AddonVersion": "0.0.42",
-=======
-  "AddonVersion": "0.0.41",
->>>>>>> 9f8f3366
   "DebugPort": 4500,
   "WebappBaseUrl": "https://app.sandbox.pepperi.com",
   "DefaultEditor": "main",
